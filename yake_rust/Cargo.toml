[package]
name = "yake-rust"
version = "0.2.0"
edition = "2021"

# https://doc.rust-lang.org/cargo/reference/manifest.html
authors = ["Kyle Fahey <kyle.c.r.fahey@gmail.com>"]
categories = ["text-processing"]
description = "Yake (Yet Another Keyword Extractor) in Rust"
keywords = ["keyword", "nlp", "keywords", "extractor"]
license = "MIT"
readme = "../README.md"
repository = "https://github.com/quesurifn/yake-rust"

# See more keys and their definitions at https://doc.rust-lang.org/cargo/reference/manifest.html

[features]
default = [
<<<<<<< HEAD
    "ar",
    "bg",
    "br",
    "cz",
    "da",
    "de",
    "el",
    "en",
    "es",
    "et",
    "fa",
    "fi",
    "fr",
    "hi",
    "hr",
    "hu",
    "hy",
    "id",
    "it",
    "ja",
    "lt",
    "lv",
    "nl",
    "no",
    "pl",
    "pt",
    "ro",
    "ru",
    "sk",
    "sl",
    "sv",
    "tr",
    "uk",
    "zh",
=======
    "ar", "bg", "br", "cz", "da", "de", "el", "en", "es", "et", "fa", "fi", "fr", "hi", "hr", "hu", "hy", "id", "it", "ja",
    "lt", "lv", "nl", "no", "pl", "pt", "ro", "ru", "sk", "sl", "sv", "tr", "uk", "zh"
>>>>>>> e2324b39
]
ar = []
bg = []
br = []
cz = []
da = []
de = []
el = []
en = []
es = []
et = []
fa = []
fi = []
fr = []
hi = []
hr = []
hu = []
hy = []
id = []
it = []
ja = []
lt = []
lv = []
nl = []
no = []
pl = []
pt = []
ro = []
ru = []
sk = []
sl = []
sv = []
tr = []
uk = []
zh = []

[dependencies]
regex = "1"
streaming-stats = "0.2.3"
contractions = "0.5.4"
segtok = "0.1.3"
levenshtein = "1.0.5"
indexmap = "2.7.0"
serde = { version = "1.0.217", optional = true }

[dev-dependencies]
divan = "0.1.17"
rusty-hook = { workspace = true }
pretty_assertions = "1.4.1"
zip = { version = "2.2.2" }

[lib]
path = "src/lib.rs"

[[bench]]
name = "bench"
harness = false

[profile.dev]
opt-level = 0

[profile.release]
opt-level = 3<|MERGE_RESOLUTION|>--- conflicted
+++ resolved
@@ -16,45 +16,8 @@
 
 [features]
 default = [
-<<<<<<< HEAD
-    "ar",
-    "bg",
-    "br",
-    "cz",
-    "da",
-    "de",
-    "el",
-    "en",
-    "es",
-    "et",
-    "fa",
-    "fi",
-    "fr",
-    "hi",
-    "hr",
-    "hu",
-    "hy",
-    "id",
-    "it",
-    "ja",
-    "lt",
-    "lv",
-    "nl",
-    "no",
-    "pl",
-    "pt",
-    "ro",
-    "ru",
-    "sk",
-    "sl",
-    "sv",
-    "tr",
-    "uk",
-    "zh",
-=======
     "ar", "bg", "br", "cz", "da", "de", "el", "en", "es", "et", "fa", "fi", "fr", "hi", "hr", "hu", "hy", "id", "it", "ja",
     "lt", "lv", "nl", "no", "pl", "pt", "ro", "ru", "sk", "sl", "sv", "tr", "uk", "zh"
->>>>>>> e2324b39
 ]
 ar = []
 bg = []
